import {
  invalidEthPrivateKeyError,
  isEthPrivateKey,
  validatePrivateKey,
  invalidChainError,
  invalidAddressError,
  validateChain,
  validateAddress,
  isSolPrivateKey,
  invalidSolPrivateKeyError,
} from '../../../src/services/wallet/wallet.validators';

import { missingParameter } from '../../../src/services/validators';

import 'jest-extended';

describe('isEthPrivateKey', () => {
  it('pass against a well formed private key', () => {
    expect(
      isEthPrivateKey(
        'da857cbda0ba96757fed842617a40693d06d00001e55aa972955039ae747bac4'
      )
    ).toEqual(true);
  });

  it('fail against a string that is too short', () => {
    expect(isEthPrivateKey('da857cbda0ba96757fed842617a40693d0')).toEqual(
      false
    );
  });

  it('fail against a string that has non-hexadecimal characters', () => {
    expect(
      isEthPrivateKey(
        'da857cbda0ba96757fed842617a40693d06d00001e55aa972955039ae747qwer'
      )
    ).toEqual(false);
  });
});

describe('isSolPrivateKey', () => {
  it('pass against a well formed base58 private key', () => {
    expect(
      isSolPrivateKey(
        '5r1MuqBa3L9gpXHqULS3u2B142c5jA8szrEiL8cprvhjJDe6S2xz9Q4uppgaLegmuPpq4ftBpcMw7NNoJHJefiTt'
      )
    ).toEqual(true);
  });

  it('fail against a string that is too short', () => {
    expect(
      isSolPrivateKey('5r1MuqBa3L9gpXHqULS3u2B142c5jA8szrEiL8cprvhjJDe6S2xz9Q4')
    ).toEqual(false);
  });

  it('fail against a string that has non-base58 characters', () => {
    expect(
      isSolPrivateKey(
        '5r1MuqBa3L9gpXHqULS3u2B142c5jA8szrEiL8cprvhjJDe6S2xz9Q4uppgaLegmuPpq4ftBpcMw7NNoJHO0O0O0'
      )
    ).toEqual(false);
  });
});

describe('validatePrivateKey', () => {
  it('valid when req.privateKey is an ethereum key', () => {
    expect(
      validatePrivateKey({
        chainName: 'ethereum',
        privateKey:
          'da857cbda0ba96757fed842617a40693d06d00001e55aa972955039ae747bac4',
      })
    ).toEqual([]);
  });

  it('valid when req.privateKey is a solana key', () => {
    expect(
      validatePrivateKey({
        chainName: 'solana',
        privateKey:
          '5r1MuqBa3L9gpXHqULS3u2B142c5jA8szrEiL8cprvhjJDe6S2xz9Q4uppgaLegmuPpq4ftBpcMw7NNoJHJefiTt',
      })
    ).toEqual([]);
  });

  it('return error when req.privateKey does not exist', () => {
    expect(
      validatePrivateKey({
        chainName: 'ethereum',
        hello: 'world',
      })
    ).toEqual([missingParameter('privateKey')]);
  });

  it('return error when req.chainName does not exist', () => {
    expect(
      validatePrivateKey({
        privateKey:
          '5r1MuqBa3L9gpXHqULS3u2B142c5jA8szrEiL8cprvhjJDe6S2xz9Q4uppgaLegmuPpq4ftBpcMw7NNoJHJefiTt',
      })
    ).toEqual([missingParameter('chainName')]);
  });

  it('return error when req.privateKey is invalid ethereum key', () => {
    expect(
      validatePrivateKey({
        chainName: 'ethereum',
        privateKey: 'world',
      })
    ).toEqual([invalidEthPrivateKeyError]);
  });

  it('return error when req.privateKey is invalid solana key', () => {
    expect(
      validatePrivateKey({
        chainName: 'solana',
        privateKey: 'world',
      })
    ).toEqual([invalidSolPrivateKeyError]);
  });
});

describe('validateChain', () => {
  it('valid when chain is ethereum', () => {
    expect(
      validateChain({
        chain: 'ethereum',
      })
    ).toEqual([]);
  });

  it('valid when chain is avalanche', () => {
    expect(
      validateChain({
        chain: 'avalanche',
      })
    ).toEqual([]);
  });

<<<<<<< HEAD
  it('valid when chainName is solana', () => {
    expect(
      validateChainName({
        chainName: 'solana',
      })
    ).toEqual([]);
  });

  it('return error when req.chainName does not exist', () => {
=======
  it('return error when req.chain does not exist', () => {
>>>>>>> 65b99514
    expect(
      validateChain({
        hello: 'world',
      })
    ).toEqual([missingParameter('chain')]);
  });

  it('return error when req.chain is invalid', () => {
    expect(
      validateChain({
        chain: 'shibainu',
      })
    ).toEqual([invalidChainError]);
  });
});

describe('validateAddress', () => {
  it('valid when address is a string', () => {
    expect(
      validateAddress({
        address: '0x000000000000000000000000000000000000000',
      })
    ).toEqual([]);
  });

  it('return error when req.address does not exist', () => {
    expect(
      validateAddress({
        hello: 'world',
      })
    ).toEqual([missingParameter('address')]);
  });

  it('return error when req.address is not a string', () => {
    expect(
      validateAddress({
        address: 1,
      })
    ).toEqual([invalidAddressError]);
  });
});<|MERGE_RESOLUTION|>--- conflicted
+++ resolved
@@ -137,19 +137,15 @@
     ).toEqual([]);
   });
 
-<<<<<<< HEAD
-  it('valid when chainName is solana', () => {
+  it('valid when chain is solana', () => {
     expect(
-      validateChainName({
-        chainName: 'solana',
+      validateChain({
+        chain: 'solana',
       })
     ).toEqual([]);
   });
 
-  it('return error when req.chainName does not exist', () => {
-=======
   it('return error when req.chain does not exist', () => {
->>>>>>> 65b99514
     expect(
       validateChain({
         hello: 'world',
