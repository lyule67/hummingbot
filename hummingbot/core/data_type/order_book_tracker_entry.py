#!/usr/bin/env python

from hummingbot.core.data_type.order_book import OrderBook
<<<<<<< HEAD
from hummingbot.market.bittrex.bittrex_active_order_tracker import BittrexActiveOrderTracker
from hummingbot.market.coinbase_pro.coinbase_pro_active_order_tracker import CoinbaseProActiveOrderTracker
from hummingbot.market.ddex.ddex_active_order_tracker import DDEXActiveOrderTracker
from hummingbot.market.idex.idex_active_order_tracker import IDEXActiveOrderTracker
from hummingbot.market.radar_relay.radar_relay_active_order_tracker import RadarRelayActiveOrderTracker
from hummingbot.market.bamboo_relay.bamboo_relay_active_order_tracker import BambooRelayActiveOrderTracker
from hummingbot.market.dolomite.dolomite_active_order_tracker import DolomiteActiveOrderTracker
from hummingbot.market.bitcoin_com.bitcoin_com_active_order_tracker import BitcoinComActiveOrderTracker
from hummingbot.market.bitfinex.bitfinex_active_order_tracker import BitfinexActiveOrderTracker
=======
>>>>>>> 51a419a1


class OrderBookTrackerEntry:
    def __init__(self, trading_pair: str, timestamp: float, order_book: OrderBook):
        self._trading_pair = trading_pair
        self._timestamp = timestamp
        self._order_book = order_book

    def __repr__(self) -> str:
        return (
            f"OrderBookTrackerEntry(trading_pair='{self._trading_pair}', timestamp='{self._timestamp}', "
            f"order_book='{self._order_book}')"
        )

    @property
    def trading_pair(self) -> str:
        return self._trading_pair

    @property
    def timestamp(self) -> float:
        return self._timestamp

    @property
    def order_book(self) -> OrderBook:
<<<<<<< HEAD
        return self._order_book


class DDEXOrderBookTrackerEntry(OrderBookTrackerEntry):
    def __init__(
        self, trading_pair: str, timestamp: float, order_book: OrderBook, active_order_tracker: DDEXActiveOrderTracker
    ):
        self._active_order_tracker = active_order_tracker
        super(DDEXOrderBookTrackerEntry, self).__init__(trading_pair, timestamp, order_book)

    def __repr__(self) -> str:
        return (
            f"DDEXOrderBookTrackerEntry(trading_pair='{self._trading_pair}', timestamp='{self._timestamp}', "
            f"order_book='{self._order_book}')"
        )

    @property
    def active_order_tracker(self) -> DDEXActiveOrderTracker:
        return self._active_order_tracker


class IDEXOrderBookTrackerEntry(OrderBookTrackerEntry):
    def __init__(
        self, trading_pair: str, timestamp: float, order_book: OrderBook, active_order_tracker: IDEXActiveOrderTracker
    ):
        self._active_order_tracker = active_order_tracker
        super(IDEXOrderBookTrackerEntry, self).__init__(trading_pair, timestamp, order_book)

    def __repr__(self) -> str:
        return (
            f"IDEXOrderBookTrackerEntry(trading_pair='{self._trading_pair}', timestamp='{self._timestamp}', "
            f"order_book='{self._order_book}')"
        )

    @property
    def active_order_tracker(self) -> IDEXActiveOrderTracker:
        return self._active_order_tracker


class RadarRelayOrderBookTrackerEntry(OrderBookTrackerEntry):
    def __init__(
        self, trading_pair: str, timestamp: float, order_book: OrderBook, active_order_tracker: RadarRelayActiveOrderTracker
    ):
        self._active_order_tracker = active_order_tracker
        super(RadarRelayOrderBookTrackerEntry, self).__init__(trading_pair, timestamp, order_book)

    def __repr__(self) -> str:
        return (
            f"RadarRelayOrderBookTrackerEntry(trading_pair='{self._trading_pair}', timestamp='{self._timestamp}', "
            f"order_book='{self._order_book}')"
        )

    @property
    def active_order_tracker(self) -> RadarRelayActiveOrderTracker:
        return self._active_order_tracker


class BambooRelayOrderBookTrackerEntry(OrderBookTrackerEntry):
    def __init__(
        self, trading_pair: str, timestamp: float, order_book: OrderBook, active_order_tracker: BambooRelayActiveOrderTracker
    ):
        self._active_order_tracker = active_order_tracker
        super(BambooRelayOrderBookTrackerEntry, self).__init__(trading_pair, timestamp, order_book)

    def __repr__(self) -> str:
        return (
            f"BambooRelayOrderBookTrackerEntry(trading_pair='{self._trading_pair}', timestamp='{self._timestamp}', "
            f"order_book='{self._order_book}')"
        )

    @property
    def active_order_tracker(self) -> BambooRelayActiveOrderTracker:
        return self._active_order_tracker


class CoinbaseProOrderBookTrackerEntry(OrderBookTrackerEntry):
    def __init__(
        self, trading_pair: str, timestamp: float, order_book: OrderBook, active_order_tracker: CoinbaseProActiveOrderTracker
    ):
        self._active_order_tracker = active_order_tracker
        super(CoinbaseProOrderBookTrackerEntry, self).__init__(trading_pair, timestamp, order_book)

    def __repr__(self) -> str:
        return (
            f"CoinbaseProOrderBookTrackerEntry(trading_pair='{self._trading_pair}', timestamp='{self._timestamp}', "
            f"order_book='{self._order_book}')"
        )

    @property
    def active_order_tracker(self) -> CoinbaseProActiveOrderTracker:
        return self._active_order_tracker


class DolomiteOrderBookTrackerEntry(OrderBookTrackerEntry):
    def __init__(self, trading_pair: str, timestamp: float, order_book: OrderBook,
                 active_order_tracker: DolomiteActiveOrderTracker):

        self._active_order_tracker = active_order_tracker
        super(DolomiteOrderBookTrackerEntry, self).__init__(trading_pair, timestamp, order_book)

    def __repr__(self) -> str:
        return f"DolomiteOrderBookTrackerEntry(trading_pair='{self._trading_pair}', timestamp='{self._timestamp}', " \
            f"order_book='{self._order_book}')"

    @property
    def active_order_tracker(self) -> DolomiteActiveOrderTracker:
        return self._active_order_tracker


class BittrexOrderBookTrackerEntry(OrderBookTrackerEntry):
    def __init__(
        self, trading_pair: str, timestamp: float, order_book: OrderBook, active_order_tracker: BittrexActiveOrderTracker
    ):
        self._active_order_tracker = active_order_tracker
        super(BittrexOrderBookTrackerEntry, self).__init__(trading_pair, timestamp, order_book)

    def __repr__(self) -> str:
        return (
            f"BittrexOrderBookTrackerEntry(trading_pair='{self._trading_pair}', timestamp='{self._timestamp}', "
            f"order_book='{self._order_book}')"
        )

    @property
    def active_order_tracker(self) -> BittrexActiveOrderTracker:
        return self._active_order_tracker


class BitcoinComOrderBookTrackerEntry(OrderBookTrackerEntry):
    def __init__(
        self, trading_pair: str, timestamp: float, order_book: OrderBook, active_order_tracker: BitcoinComActiveOrderTracker
    ):
        self._active_order_tracker = active_order_tracker
        super(BitcoinComOrderBookTrackerEntry, self).__init__(trading_pair, timestamp, order_book)

    def __repr__(self) -> str:
        return (
            f"BitcoinComOrderBookTrackerEntry(trading_pair='{self._trading_pair}', timestamp='{self._timestamp}', "
            f"order_book='{self._order_book}')"
        )

    @property
    def active_order_tracker(self) -> BitcoinComActiveOrderTracker:
        return self._active_order_tracker


class LiquidOrderBookTrackerEntry(OrderBookTrackerEntry):
    def __init__(self, trading_pair: str, timestamp: float, order_book: OrderBook):
        self._trading_pair = trading_pair
        self._timestamp = timestamp
        self._order_book = order_book

    def __repr__(self) -> (str):
        return (
            f"LiquidOrderBookTrackerEntry(trading_pair='{self._trading_pair}', timestamp='{self._timestamp}', "
            f"order_book='{self._order_book}')"
        )

    @property
    def trading_pair(self) -> (str):
        return self._trading_pair

    @property
    def timestamp(self) -> (float):
        return self._timestamp

    @property
    def order_book(self) -> (OrderBook):
        return self._order_book


class BitfinexOrderBookTrackerEntry(OrderBookTrackerEntry):
    def __init__(self,
                 symbol: str,
                 timestamp: float,
                 order_book: OrderBook,
                 active_order_tracker: BitfinexActiveOrderTracker):
        self._active_order_tracker = active_order_tracker
        super(BitfinexOrderBookTrackerEntry, self).__init__(symbol, timestamp, order_book)

    def __repr__(self) -> str:
        return (
            f"BitfinexOrderBookTrackerEntry(symbol='{self._symbol}', timestamp='{self._timestamp}', "
            f"order_book='{self._order_book}')"
        )

    @property
    def active_order_tracker(self) -> BitfinexActiveOrderTracker:
        return self._active_order_tracker
=======
        return self._order_book
>>>>>>> 51a419a1
<|MERGE_RESOLUTION|>--- conflicted
+++ resolved
@@ -1,18 +1,6 @@
 #!/usr/bin/env python
 
 from hummingbot.core.data_type.order_book import OrderBook
-<<<<<<< HEAD
-from hummingbot.market.bittrex.bittrex_active_order_tracker import BittrexActiveOrderTracker
-from hummingbot.market.coinbase_pro.coinbase_pro_active_order_tracker import CoinbaseProActiveOrderTracker
-from hummingbot.market.ddex.ddex_active_order_tracker import DDEXActiveOrderTracker
-from hummingbot.market.idex.idex_active_order_tracker import IDEXActiveOrderTracker
-from hummingbot.market.radar_relay.radar_relay_active_order_tracker import RadarRelayActiveOrderTracker
-from hummingbot.market.bamboo_relay.bamboo_relay_active_order_tracker import BambooRelayActiveOrderTracker
-from hummingbot.market.dolomite.dolomite_active_order_tracker import DolomiteActiveOrderTracker
-from hummingbot.market.bitcoin_com.bitcoin_com_active_order_tracker import BitcoinComActiveOrderTracker
-from hummingbot.market.bitfinex.bitfinex_active_order_tracker import BitfinexActiveOrderTracker
-=======
->>>>>>> 51a419a1
 
 
 class OrderBookTrackerEntry:
@@ -37,195 +25,4 @@
 
     @property
     def order_book(self) -> OrderBook:
-<<<<<<< HEAD
-        return self._order_book
-
-
-class DDEXOrderBookTrackerEntry(OrderBookTrackerEntry):
-    def __init__(
-        self, trading_pair: str, timestamp: float, order_book: OrderBook, active_order_tracker: DDEXActiveOrderTracker
-    ):
-        self._active_order_tracker = active_order_tracker
-        super(DDEXOrderBookTrackerEntry, self).__init__(trading_pair, timestamp, order_book)
-
-    def __repr__(self) -> str:
-        return (
-            f"DDEXOrderBookTrackerEntry(trading_pair='{self._trading_pair}', timestamp='{self._timestamp}', "
-            f"order_book='{self._order_book}')"
-        )
-
-    @property
-    def active_order_tracker(self) -> DDEXActiveOrderTracker:
-        return self._active_order_tracker
-
-
-class IDEXOrderBookTrackerEntry(OrderBookTrackerEntry):
-    def __init__(
-        self, trading_pair: str, timestamp: float, order_book: OrderBook, active_order_tracker: IDEXActiveOrderTracker
-    ):
-        self._active_order_tracker = active_order_tracker
-        super(IDEXOrderBookTrackerEntry, self).__init__(trading_pair, timestamp, order_book)
-
-    def __repr__(self) -> str:
-        return (
-            f"IDEXOrderBookTrackerEntry(trading_pair='{self._trading_pair}', timestamp='{self._timestamp}', "
-            f"order_book='{self._order_book}')"
-        )
-
-    @property
-    def active_order_tracker(self) -> IDEXActiveOrderTracker:
-        return self._active_order_tracker
-
-
-class RadarRelayOrderBookTrackerEntry(OrderBookTrackerEntry):
-    def __init__(
-        self, trading_pair: str, timestamp: float, order_book: OrderBook, active_order_tracker: RadarRelayActiveOrderTracker
-    ):
-        self._active_order_tracker = active_order_tracker
-        super(RadarRelayOrderBookTrackerEntry, self).__init__(trading_pair, timestamp, order_book)
-
-    def __repr__(self) -> str:
-        return (
-            f"RadarRelayOrderBookTrackerEntry(trading_pair='{self._trading_pair}', timestamp='{self._timestamp}', "
-            f"order_book='{self._order_book}')"
-        )
-
-    @property
-    def active_order_tracker(self) -> RadarRelayActiveOrderTracker:
-        return self._active_order_tracker
-
-
-class BambooRelayOrderBookTrackerEntry(OrderBookTrackerEntry):
-    def __init__(
-        self, trading_pair: str, timestamp: float, order_book: OrderBook, active_order_tracker: BambooRelayActiveOrderTracker
-    ):
-        self._active_order_tracker = active_order_tracker
-        super(BambooRelayOrderBookTrackerEntry, self).__init__(trading_pair, timestamp, order_book)
-
-    def __repr__(self) -> str:
-        return (
-            f"BambooRelayOrderBookTrackerEntry(trading_pair='{self._trading_pair}', timestamp='{self._timestamp}', "
-            f"order_book='{self._order_book}')"
-        )
-
-    @property
-    def active_order_tracker(self) -> BambooRelayActiveOrderTracker:
-        return self._active_order_tracker
-
-
-class CoinbaseProOrderBookTrackerEntry(OrderBookTrackerEntry):
-    def __init__(
-        self, trading_pair: str, timestamp: float, order_book: OrderBook, active_order_tracker: CoinbaseProActiveOrderTracker
-    ):
-        self._active_order_tracker = active_order_tracker
-        super(CoinbaseProOrderBookTrackerEntry, self).__init__(trading_pair, timestamp, order_book)
-
-    def __repr__(self) -> str:
-        return (
-            f"CoinbaseProOrderBookTrackerEntry(trading_pair='{self._trading_pair}', timestamp='{self._timestamp}', "
-            f"order_book='{self._order_book}')"
-        )
-
-    @property
-    def active_order_tracker(self) -> CoinbaseProActiveOrderTracker:
-        return self._active_order_tracker
-
-
-class DolomiteOrderBookTrackerEntry(OrderBookTrackerEntry):
-    def __init__(self, trading_pair: str, timestamp: float, order_book: OrderBook,
-                 active_order_tracker: DolomiteActiveOrderTracker):
-
-        self._active_order_tracker = active_order_tracker
-        super(DolomiteOrderBookTrackerEntry, self).__init__(trading_pair, timestamp, order_book)
-
-    def __repr__(self) -> str:
-        return f"DolomiteOrderBookTrackerEntry(trading_pair='{self._trading_pair}', timestamp='{self._timestamp}', " \
-            f"order_book='{self._order_book}')"
-
-    @property
-    def active_order_tracker(self) -> DolomiteActiveOrderTracker:
-        return self._active_order_tracker
-
-
-class BittrexOrderBookTrackerEntry(OrderBookTrackerEntry):
-    def __init__(
-        self, trading_pair: str, timestamp: float, order_book: OrderBook, active_order_tracker: BittrexActiveOrderTracker
-    ):
-        self._active_order_tracker = active_order_tracker
-        super(BittrexOrderBookTrackerEntry, self).__init__(trading_pair, timestamp, order_book)
-
-    def __repr__(self) -> str:
-        return (
-            f"BittrexOrderBookTrackerEntry(trading_pair='{self._trading_pair}', timestamp='{self._timestamp}', "
-            f"order_book='{self._order_book}')"
-        )
-
-    @property
-    def active_order_tracker(self) -> BittrexActiveOrderTracker:
-        return self._active_order_tracker
-
-
-class BitcoinComOrderBookTrackerEntry(OrderBookTrackerEntry):
-    def __init__(
-        self, trading_pair: str, timestamp: float, order_book: OrderBook, active_order_tracker: BitcoinComActiveOrderTracker
-    ):
-        self._active_order_tracker = active_order_tracker
-        super(BitcoinComOrderBookTrackerEntry, self).__init__(trading_pair, timestamp, order_book)
-
-    def __repr__(self) -> str:
-        return (
-            f"BitcoinComOrderBookTrackerEntry(trading_pair='{self._trading_pair}', timestamp='{self._timestamp}', "
-            f"order_book='{self._order_book}')"
-        )
-
-    @property
-    def active_order_tracker(self) -> BitcoinComActiveOrderTracker:
-        return self._active_order_tracker
-
-
-class LiquidOrderBookTrackerEntry(OrderBookTrackerEntry):
-    def __init__(self, trading_pair: str, timestamp: float, order_book: OrderBook):
-        self._trading_pair = trading_pair
-        self._timestamp = timestamp
-        self._order_book = order_book
-
-    def __repr__(self) -> (str):
-        return (
-            f"LiquidOrderBookTrackerEntry(trading_pair='{self._trading_pair}', timestamp='{self._timestamp}', "
-            f"order_book='{self._order_book}')"
-        )
-
-    @property
-    def trading_pair(self) -> (str):
-        return self._trading_pair
-
-    @property
-    def timestamp(self) -> (float):
-        return self._timestamp
-
-    @property
-    def order_book(self) -> (OrderBook):
-        return self._order_book
-
-
-class BitfinexOrderBookTrackerEntry(OrderBookTrackerEntry):
-    def __init__(self,
-                 symbol: str,
-                 timestamp: float,
-                 order_book: OrderBook,
-                 active_order_tracker: BitfinexActiveOrderTracker):
-        self._active_order_tracker = active_order_tracker
-        super(BitfinexOrderBookTrackerEntry, self).__init__(symbol, timestamp, order_book)
-
-    def __repr__(self) -> str:
-        return (
-            f"BitfinexOrderBookTrackerEntry(symbol='{self._symbol}', timestamp='{self._timestamp}', "
-            f"order_book='{self._order_book}')"
-        )
-
-    @property
-    def active_order_tracker(self) -> BitfinexActiveOrderTracker:
-        return self._active_order_tracker
-=======
-        return self._order_book
->>>>>>> 51a419a1
+        return self._order_book