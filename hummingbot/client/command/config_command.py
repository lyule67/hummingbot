import asyncio
from typing import (
    List,
    Dict,
    Optional,
    Any,
)
from hummingbot.core.utils.wallet_setup import (
    create_and_save_wallet,
    import_and_save_wallet,
    list_wallets,
    unlock_wallet,
    save_wallet
)
from hummingbot.client.config.config_var import ConfigVar
from hummingbot.client.config.in_memory_config_map import in_memory_config_map
from hummingbot.client.config.global_config_map import global_config_map
from hummingbot.client.config.config_helpers import (
    get_strategy_config_map,
    write_config_to_yml,
    load_required_configs,
    parse_cvar_value,
    copy_strategy_template,
    parse_cvar_default_value_prompt
)
from hummingbot.client.config.security import Security
from hummingbot.core.utils.async_utils import safe_ensure_future
<<<<<<< HEAD
=======
from hummingbot.client.config.config_crypt import (
    list_encrypted_file_paths,
    decrypt_file,
    decrypt_config_value,
    encrypted_config_file_exists,
    get_encrypted_config_path,
    encrypt_n_save_config_value
)
from hummingbot.strategy.pure_market_making import (
    PureMarketMakingStrategyV2
)
from os import unlink
>>>>>>> 4f2cdc7a
from typing import TYPE_CHECKING
if TYPE_CHECKING:
    from hummingbot.client.hummingbot_application import HummingbotApplication


no_restart_pmm_keys = ["bid_place_threshold", "ask_place_threshold"]


class ConfigCommand:
    def config(self,  # type: HummingbotApplication
               key: str = None,
               key_list: Optional[List[str]] = None):
        """
        Router function that for all commands related to bot configuration
        """
        self.app.clear_input()
        if (key is None and (self.strategy or self.config_complete)) or \
                (isinstance(self.strategy, PureMarketMakingStrategyV2) and key not in no_restart_pmm_keys):
            safe_ensure_future(self.reset_config_loop(key))
            return

        if key is not None:
            try:
                self._get_config_var_with_key(key)
                safe_ensure_future(self._config_single_key(key), loop=self.ev_loop)
            except ValueError as e:
                self.logger().error(e)
                self._notify("Invalid config variable %s" % (key,))

        elif key_list is not None:
            keys = key_list
            safe_ensure_future(self._config_loop(keys), loop=self.ev_loop)
        else:
            keys = self._get_empty_configs()
            safe_ensure_future(self._config_loop(keys), loop=self.ev_loop)

    @property
    def config_complete(self,  # type: HummingbotApplication
                        ) -> bool:
        """
        Returns bool value that indicates if the bot's configuration is all complete.
        """
        if not Security.is_decryption_done():
            return False
        config_map = load_required_configs()
        keys = self._get_empty_configs()
        for key in keys:
            cvar = config_map.get(key)
            if cvar.value is None and cvar.required:
                if cvar.is_secure and cvar.key != "wallet":
                    cvar.value = Security.decrypted_value(cvar.key)
                    continue
                return False
        return True

    @staticmethod
    def _get_empty_configs() -> List[str]:
        """
        Returns a list of required config keys whose current value is None or an empty string.
        """
        config_map = load_required_configs()
        return [key for key, config in config_map.items() if config.value is None]

    @staticmethod
    def get_all_available_config_keys() -> List[str]:
        """
        Returns a list of config keys that are currently relevant, including the ones that are not required.
        """
        all_available_config_keys = list(in_memory_config_map.keys()) + list(global_config_map.keys())
        current_strategy: str = in_memory_config_map.get("strategy").value
        strategy_cm: Optional[Dict[str, ConfigVar]] = get_strategy_config_map(current_strategy)
        if strategy_cm:
            all_available_config_keys += list(strategy_cm.keys())
        return all_available_config_keys

    async def reset_config_loop(self,  # type: HummingbotApplication
                                key: str = None):
        """
        Handler function that allows user to redo the config step.
        """
        strategy = in_memory_config_map.get("strategy").value
        strategy_cm = get_strategy_config_map(strategy)

        self.placeholder_mode = True
        self.app.toggle_hide_input()

        if self.strategy:
            choice = await self.app.prompt(prompt=f"Would you like to stop running the {strategy} strategy "
                                                  f"and reconfigure the bot? (Yes/No) >>> ")
        else:
            choice = await self.app.prompt(prompt=f"Would you like to reconfigure the bot? (Yes/No) >>> ")

        self.app.change_prompt(prompt=">>> ")
        self.app.toggle_hide_input()
        self.placeholder_mode = False

        if choice.lower() in {"y", "yes"}:
            # Clear application states that are specific to config
            self.starting_balances = {}

            if self.strategy:
                await self.stop_loop()
            if key is None:
                # Clear original strategy config map
                if strategy_cm:
                    for k in strategy_cm:
                        strategy_cm[k].value = None
                in_memory_config_map.get("strategy").value = None
                in_memory_config_map.get("strategy_file_path").value = None
                self.clear_application_warning()
            self.config(key)
        else:
            self._notify("Aborted.")

    async def _create_or_import_wallet(self,  # type: HummingbotApplication
                                       ):
        """
        Special handler function that asks the user to either create a new wallet,
        or import one by entering the private key.
        """
        choice = await self.app.prompt(prompt=global_config_map.get("wallet").prompt)
        if choice == "import":
            private_key = await self.app.prompt(prompt="Your wallet private key >>> ", is_password=True)
            try:
                self.acct = import_and_save_wallet(Security.password, private_key)
                self._notify("Wallet %s imported into hummingbot" % (self.acct.address,))
            except Exception as e:
                self._notify(f"Failed to import wallet key: {e}")
                result = await self._create_or_import_wallet()
                return result
        elif choice == "create":
            self.acct = create_and_save_wallet(Security.password)
            self._notify("New wallet %s created" % (self.acct.address,))
        else:
            self._notify('Invalid choice. Please enter "create" or "import".')
            result = await self._create_or_import_wallet()
            return result
        return self.acct.address

    async def _unlock_wallet(self,  # type: HummingbotApplication
                             ):
        """
        Special handler function that helps the user unlock an existing wallet, or redirect user to create a new wallet.
        """
        choice = await self.app.prompt(prompt="Would you like to unlock your previously saved wallet? (Yes/No) >>> ")
        if choice.lower() in {"y", "yes"}:
            wallets = list_wallets()
            self._notify("Existing wallets:")
            self.list(obj="wallets")
            if len(wallets) == 1:
                public_key = wallets[0]
            else:
                public_key = await self.app.prompt(prompt="Which wallet would you like to import ? >>> ")
            try:
                acct = unlock_wallet(public_key=public_key, password=Security.password)
                self._notify("Wallet %s unlocked" % (acct.address,))
                self.acct = acct
                return self.acct.address
            except ValueError as err:
                if str(err) != "MAC mismatch":
                    raise err
                self._notify("The wallet was locked by a different password.")
                old_password = await self.app.prompt(prompt="Please enter the password >>> ", is_password=True)
                try:
                    acct = unlock_wallet(public_key=public_key, password=old_password)
                    self._notify("Wallet %s unlocked" % (acct.address,))
                    save_wallet(acct, Security.password)
                    self._notify(f"Wallet {acct.address} is now saved with your main password.")
                    self.acct = acct
                    return self.acct.address
                except ValueError as err:
                    if str(err) != "MAC mismatch":
                        raise err
                    self._notify("Cannot unlock wallet. Please try again.")
                    return await self._unlock_wallet()
        else:
            value = await self._create_or_import_wallet()
            return value

    async def _import_or_create_strategy_config(self,  # type: HummingbotApplication
                                                ):
        """
        Special handler function that asks if the user wants to import or create a new strategy config.
        """
        current_strategy: str = in_memory_config_map.get("strategy").value
        strategy_file_path_cv: ConfigVar = in_memory_config_map.get("strategy_file_path")
        choice = await self.app.prompt(prompt="Import previous configs or create a new config file? "
                                              "(import/create) >>> ")
        if choice == "import":
            strategy_path = await self.app.prompt(strategy_file_path_cv.prompt)
            strategy_path = strategy_path
            self._notify(f"Loading previously saved config file from {strategy_path}...")
        elif choice == "create":
            strategy_path = await copy_strategy_template(current_strategy)
            self._notify(f"A new config file {strategy_path} created.")
            self._notify(f"Please see https://docs.hummingbot.io/strategies/{current_strategy.replace('_', '-')}/ "
                         f"while setting up these below configuration.")
        else:
            self._notify('Invalid choice. Please enter "create" or "import".')
            strategy_path = await self._import_or_create_strategy_config()
        return strategy_path

    async def check_password(self,  # type: HummingbotApplication
                             ):
        password = await self.app.prompt(prompt="Enter your password >>> ", is_password=True)
        if password != Security.password:
            self._notify("Invalid password, please try again.")
            return False
        else:
            return True

    async def prompt_single_variable(self,  # type: HummingbotApplication
                                     cvar: ConfigVar,
                                     requirement_overwrite: bool = False) -> Any:
        """
        Prompt a single variable in the input pane, validates and returns the user input
        :param cvar: the config var to be prompted
        :param requirement_overwrite: Set to true when a config var is forced to be prompted,
               even if it is not required by default setting
        :return: a validated user input or the variable's default value
        """
        if cvar.required or requirement_overwrite:
            if cvar.key == "strategy_file_path":
                val = await self._import_or_create_strategy_config()
            elif cvar.key == "wallet":
                wallets = list_wallets()
                if len(wallets) > 0:
                    val = await self._unlock_wallet()
                else:
                    val = await self._create_or_import_wallet()
            else:
                if cvar.value is None:
                    self.app.set_text(parse_cvar_default_value_prompt(cvar))
                val = await self.app.prompt(prompt=cvar.prompt, is_password=cvar.is_secure)

            if not cvar.validate(val):
                # If the user inputs an empty string, use the default
                val_is_empty = val is None or (isinstance(val, str) and len(val) == 0)
                if cvar.default is not None and val_is_empty:
                    val = cvar.default
                else:
                    self._notify("%s is not a valid %s value" % (val, cvar.key))
                    val = await self.prompt_single_variable(cvar, requirement_overwrite)
        else:
            val = cvar.value
        if val is None or (isinstance(val, str) and len(val) == 0):
            val = cvar.default
        return val

    @staticmethod
    def _get_config_var_with_key(key: str) -> ConfigVar:
        """
        Check if key exists in `in_memory_config-map`, `global_config_map`, and `strategy_config_map`.
        If so, return the corresponding ConfigVar for that key
        """
        current_strategy: str = in_memory_config_map.get("strategy").value
        strategy_cm: Optional[Dict[str, ConfigVar]] = get_strategy_config_map(current_strategy)
        if key in in_memory_config_map:
            cv: ConfigVar = in_memory_config_map.get(key)
        elif key in global_config_map:
            cv: ConfigVar = global_config_map.get(key)
        elif strategy_cm is not None and key in strategy_cm:
            cv: ConfigVar = strategy_cm.get(key)
        else:
            raise ValueError(f"No config variable associated with key name {key}")
        return cv

    async def _inner_config_loop(self, keys: List[str]):
        """
        Inner loop used by `self._config_loop` that recursively calls itself until all required configs are filled.
        This enables the bot to detect any newly added requirements as the user fills currently required variables.
        Use case example:
        When the user selects a particular market, the API keys related to that market becomes required.
        :param keys:
        """
        for key in keys:
            cv: ConfigVar = self._get_config_var_with_key(key)
            if cv.value is not None and cv.key != "wallet":
                continue
            if cv.is_secure and Security.encrypted_file_exists(cv.key):
                await Security.wait_til_decryption_done()
            value = await self.prompt_single_variable(cv, requirement_overwrite=False)
            cv.value = parse_cvar_value(cv, value)
            if self.config_complete:
                break
        if not self.config_complete:
            await self._inner_config_loop(self._get_empty_configs())

    async def _config_loop(self,  # type: HummingbotApplication
                           keys: List[str] = []):
        """
        Loop until all necessary config variables are complete and the bot is ready for "start"
        """
        self._notify("Please follow the prompt to complete configurations: ")
        self.placeholder_mode = True
        self.app.toggle_hide_input()

        try:
            await self._inner_config_loop(keys)
            await write_config_to_yml()
            self._notify("\nConfig process complete. Enter \"start\" to start market making.")
            self.app.set_text("start")
        except asyncio.TimeoutError:
            self.logger().error("Prompt timeout")
        except Exception as err:
            self.logger().error("Unknown error while writing config. %s" % (err,), exc_info=True)
        finally:
            self.app.toggle_hide_input()
            self.placeholder_mode = False
            self.app.change_prompt(prompt=">>> ")

    # Make this function static so unit testing can be performed.
    @staticmethod
    def update_running_pure_mm(pure_mm_strategy: PureMarketMakingStrategyV2, key: str, new_value: Any):
        if key == "bid_place_threshold":
            pure_mm_strategy.pricing_delegate.bid_spread = new_value
        elif key == "ask_place_threshold":
            pure_mm_strategy.pricing_delegate.ask_spread = new_value

    async def _config_single_key(self,  # type: HummingbotApplication
                                 key: str):
        """
        Configure a single variable only.
        Prompt the user to finish all configurations if there are remaining empty configs at the end.
        """
        self._notify("Please follow the prompt to complete configurations: ")
        self.placeholder_mode = True
        self.app.toggle_hide_input()

        try:
            cv: ConfigVar = self._get_config_var_with_key(key)
            value = await self.prompt_single_variable(cv, requirement_overwrite=True)
            cv.value = parse_cvar_value(cv, value)
            if cv.is_secure:
                Security.update_secure_config(cv.key, cv.value)
            else:
                await write_config_to_yml()
            self._notify(f"\nNew config saved:\n{key}: {str(value)}")
            if isinstance(self.strategy, PureMarketMakingStrategyV2):
                ConfigCommand.update_running_pure_mm(self.strategy, key, cv.value)

            if not self.config_complete:
                choice = await self.app.prompt("Your configuration is incomplete. Would you like to proceed and "
                                               "finish all necessary configurations? (Yes/No) >>> ")
                if choice.lower() in {"y", "yes"}:
                    self.config()
                    return
                else:
                    self._notify("Aborted.")
        except asyncio.TimeoutError:
            self.logger().error("Prompt timeout")
        except Exception as err:
            self.logger().error("Unknown error while writing config. %s" % (err,), exc_info=True)
        finally:
            self.app.toggle_hide_input()
            self.placeholder_mode = False
            self.app.change_prompt(prompt=">>> ")<|MERGE_RESOLUTION|>--- conflicted
+++ resolved
@@ -25,21 +25,9 @@
 )
 from hummingbot.client.config.security import Security
 from hummingbot.core.utils.async_utils import safe_ensure_future
-<<<<<<< HEAD
-=======
-from hummingbot.client.config.config_crypt import (
-    list_encrypted_file_paths,
-    decrypt_file,
-    decrypt_config_value,
-    encrypted_config_file_exists,
-    get_encrypted_config_path,
-    encrypt_n_save_config_value
-)
 from hummingbot.strategy.pure_market_making import (
     PureMarketMakingStrategyV2
 )
-from os import unlink
->>>>>>> 4f2cdc7a
 from typing import TYPE_CHECKING
 if TYPE_CHECKING:
     from hummingbot.client.hummingbot_application import HummingbotApplication
