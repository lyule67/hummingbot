from os.path import (
    realpath,
    join,
)
from typing import List

from hummingbot import get_strategy_list

# Global variables
required_exchanges: List[str] = []

# Global static values
KEYFILE_PREFIX = "key_file_"
KEYFILE_POSTFIX = ".json"
ENCYPTED_CONF_PREFIX = "encrypted_"
ENCYPTED_CONF_POSTFIX = ".json"
GLOBAL_CONFIG_PATH = "conf/conf_global.yml"
TRADE_FEES_CONFIG_PATH = "conf/conf_fee_overrides.yml"
TOKEN_ADDRESSES_FILE_PATH = realpath(join(__file__, "../../wallet/ethereum/erc20_tokens.json"))
DEFAULT_KEY_FILE_PATH = "conf/"
DEFAULT_LOG_FILE_PATH = "logs/"
DEFAULT_ETHEREUM_RPC_URL = "https://mainnet.coinalpha.com/hummingbot-test-node"
TEMPLATE_PATH = realpath(join(__file__, "../../templates/"))
CONF_FILE_PATH = "conf/"
CONF_PREFIX = "conf_"
CONF_POSTFIX = "_strategy"
SCRIPTS_PATH = "scripts/"

EXCHANGES = {
    "bamboo_relay",
    "binance",
    "coinbase_pro",
    "huobi",
    "liquid",
    "radar_relay",
    "dolomite",
    "bittrex",
    "kucoin",
    "bitcoin_com",
<<<<<<< HEAD
    "bitfinex",
=======
    "eterbase",
>>>>>>> fdafa433
    "kraken"
}

DEXES = {
    "bamboo_relay",
    "radar_relay",
    "dolomite"
}

STRATEGIES: List[str] = get_strategy_list()

EXAMPLE_PAIRS = {
    "bamboo_relay": "ZRX-WETH",
    "binance": "ZRX-ETH",
    "bitcoin_com": "ETH-BCH",
    "bittrex": "ZRX-ETH",
    "kucoin": "ETH-USDT",
    "coinbase_pro": "ETH-USDC",
    "dolomite": "WETH-DAI",
    "huobi": "ETH-USDT",
    "liquid": "ETH-USD",
    "radar_relay": "ZRX-WETH",
<<<<<<< HEAD
    "bitfinex": "ETH-USD",
=======
    "eterbase": "ETH-EUR",
>>>>>>> fdafa433
    "kraken": "ETH-USDC"
}

EXAMPLE_ASSETS = {
    "bamboo_relay": "ZRX",
    "binance": "ZRX",
    "bitcoin_com": "BCH",
    "bittrex": "ZRX",
    "kucoin": "ETH",
    "coinbase_pro": "ETH",
    "dolomite": "LRC",
    "huobi": "eth",
    "liquid": "ETH",
    "radar_relay": "ZRX",
<<<<<<< HEAD
    "bitfinex": "ETH",
=======
    "eterbase": "ETH",
>>>>>>> fdafa433
    "kraken": "XETH"
}

MAXIMUM_OUTPUT_PANE_LINE_COUNT = 1000
MAXIMUM_LOG_PANE_LINE_COUNT = 1000
MAXIMUM_TRADE_FILLS_DISPLAY_OUTPUT = 100<|MERGE_RESOLUTION|>--- conflicted
+++ resolved
@@ -37,11 +37,8 @@
     "bittrex",
     "kucoin",
     "bitcoin_com",
-<<<<<<< HEAD
     "bitfinex",
-=======
     "eterbase",
->>>>>>> fdafa433
     "kraken"
 }
 
@@ -64,11 +61,8 @@
     "huobi": "ETH-USDT",
     "liquid": "ETH-USD",
     "radar_relay": "ZRX-WETH",
-<<<<<<< HEAD
     "bitfinex": "ETH-USD",
-=======
     "eterbase": "ETH-EUR",
->>>>>>> fdafa433
     "kraken": "ETH-USDC"
 }
 
@@ -83,11 +77,8 @@
     "huobi": "eth",
     "liquid": "ETH",
     "radar_relay": "ZRX",
-<<<<<<< HEAD
     "bitfinex": "ETH",
-=======
     "eterbase": "ETH",
->>>>>>> fdafa433
     "kraken": "XETH"
 }
 
